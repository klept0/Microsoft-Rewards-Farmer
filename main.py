--- conflicted
+++ resolved
@@ -1,4 +1,3 @@
-<<<<<<< HEAD
 import argparse
 import csv
 import json
@@ -18,6 +17,7 @@
     MorePromotions,
     PunchCards,
     Searches,
+    ReadToEarn,
     DailySet,
     Account,
 )
@@ -214,6 +214,7 @@
         logging.info(
             f"[POINTS] You have {utils.formatNumber(startingPoints)} points on your account"
         )
+        ReadToEarn(desktopBrowser).completeReadToEarn(startingPoints)
         DailySet(desktopBrowser).completeDailySet()
         PunchCards(desktopBrowser).completePunchCards()
         MorePromotions(desktopBrowser).completeMorePromotions()
@@ -327,324 +328,4 @@
         logging.exception("")
         Utils.sendNotification(
             "⚠️ Error occurred, please check the log", f"{e}\n{e.__traceback__}"
-        )
-=======
-import argparse
-import atexit
-import csv
-import json
-import logging
-import logging.handlers as handlers
-import random
-import re
-import sys
-import time
-from datetime import datetime
-from pathlib import Path
-
-import psutil
-
-from src import (
-    Browser,
-    DailySet,
-    Login,
-    MorePromotions,
-    PunchCards,
-    Searches,
-    ReadToEarn,
-)
-from src.loggingColoredFormatter import ColoredFormatter
-from src.utils import Utils
-
-POINTS_COUNTER = 0
-
-
-def main():
-    args = argumentParser()
-    setupLogging()
-    loadedAccounts = setupAccounts()
-    # Register the cleanup function to be called on script exit
-    atexit.register(cleanupChromeProcesses)
-
-    # Load previous day's points data
-    previous_points_data = load_previous_points_data()
-
-    for currentAccount in loadedAccounts:
-        try:
-            earned_points = executeBot(currentAccount, args)
-            account_name = currentAccount.get("username", "")
-            previous_points = previous_points_data.get(account_name, 0)
-
-            # Calculate the difference in points from the prior day
-            points_difference = earned_points - previous_points
-
-            # Append the daily points and points difference to CSV and Excel
-            log_daily_points_to_csv(account_name, earned_points, points_difference)
-
-            # Update the previous day's points data
-            previous_points_data[account_name] = earned_points
-
-            logging.info(f"[POINTS] Data for '{account_name}' appended to the file.")
-        except Exception as e:
-            Utils.send_notification("⚠️ Error occurred, please check the log", str(e))
-            logging.exception(f"{e.__class__.__name__}: {e}")
-
-    # Save the current day's points data for the next day in the "logs" folder
-    save_previous_points_data(previous_points_data)
-    logging.info("[POINTS] Data saved for the next day.")
-
-
-def log_daily_points_to_csv(date, earned_points, points_difference):
-    logs_directory = Path(__file__).resolve().parent / "logs"
-    csv_filename = logs_directory / "points_data.csv"
-
-    # Create a new row with the date, daily points, and points difference
-    date = datetime.now().strftime("%Y-%m-%d")
-    new_row = {
-        "Date": date,
-        "Earned Points": earned_points,
-        "Points Difference": points_difference,
-    }
-
-    fieldnames = ["Date", "Earned Points", "Points Difference"]
-    is_new_file = not csv_filename.exists()
-
-    with open(csv_filename, mode="a", newline="") as file:
-        writer = csv.DictWriter(file, fieldnames=fieldnames)
-
-        if is_new_file:
-            writer.writeheader()
-
-        writer.writerow(new_row)
-
-
-def setupLogging():
-    format = "%(asctime)s [%(levelname)s] %(message)s"
-    terminalHandler = logging.StreamHandler(sys.stdout)
-    terminalHandler.setFormatter(ColoredFormatter(format))
-
-    logs_directory = Path(__file__).resolve().parent / "logs"
-    logs_directory.mkdir(parents=True, exist_ok=True)
-
-    logging.basicConfig(
-        level=logging.INFO,
-        format=format,
-        handlers=[
-            handlers.TimedRotatingFileHandler(
-                logs_directory / "activity.log",
-                when="midnight",
-                interval=1,
-                backupCount=2,
-                encoding="utf-8",
-            ),
-            terminalHandler,
-        ],
-    )
-
-
-def cleanupChromeProcesses():
-    # Use psutil to find and terminate Chrome processes
-    for process in psutil.process_iter(["pid", "name"]):
-        if process.info["name"] == "chrome.exe":
-            try:
-                psutil.Process(process.info["pid"]).terminate()
-            except (psutil.NoSuchProcess, psutil.AccessDenied, psutil.ZombieProcess):
-                pass
-
-
-def argumentParser() -> argparse.Namespace:
-    parser = argparse.ArgumentParser(description="MS Rewards Farmer")
-    parser.add_argument(
-        "-v", "--visible", action="store_true", help="Optional: Visible browser"
-    )
-    parser.add_argument(
-        "-l", "--lang", type=str, default=None, help="Optional: Language (ex: en)"
-    )
-    parser.add_argument(
-        "-g", "--geo", type=str, default=None, help="Optional: Geolocation (ex: US)"
-    )
-    parser.add_argument(
-        "-p",
-        "--proxy",
-        type=str,
-        default=None,
-        help="Optional: Global Proxy (ex: http://user:pass@host:port)",
-    )
-    parser.add_argument(
-        "-vn",
-        "--verbosenotifs",
-        action="store_true",
-        help="Optional: Send all the logs to the notification service",
-    )
-    parser.add_argument(
-        "-cv",
-        "--chromeversion",
-        type=int,
-        default=None,
-        help="Optional: Set fixed Chrome version (ex. 118)",
-    )
-    return parser.parse_args()
-
-
-def setupAccounts() -> list:
-    """Sets up and validates a list of accounts loaded from 'accounts.json'."""
-
-    def validEmail(email: str) -> bool:
-        """Validate Email."""
-        pattern = r"^[a-zA-Z0-9_.+-]+@[a-zA-Z0-9-]+\.[a-zA-Z0-9-.]+$"
-        return bool(re.match(pattern, email))
-
-    accountPath = Path(__file__).resolve().parent / "accounts.json"
-    if not accountPath.exists():
-        accountPath.write_text(
-            json.dumps(
-                [{"username": "Your Email", "password": "Your Password"}], indent=4
-            ),
-            encoding="utf-8",
-        )
-        noAccountsNotice = """
-    [ACCOUNT] Accounts credential file "accounts.json" not found.
-    [ACCOUNT] A new file has been created, please edit with your credentials and save.
-    """
-        logging.warning(noAccountsNotice)
-        exit()
-    loadedAccounts = json.loads(accountPath.read_text(encoding="utf-8"))
-    for account in loadedAccounts:
-        if not validEmail(account["username"]):
-            logging.error(f"[CREDENTIALS] Wrong Email Address: '{account['username']}'")
-            exit()
-    random.shuffle(loadedAccounts)
-    return loadedAccounts
-
-
-def executeBot(currentAccount, args: argparse.Namespace):
-    logging.info(
-        f"********************{currentAccount.get('username', '')}********************"
-    )
-    
-    accountPointsCounter = 0
-    remainingSearches = 0
-    remainingSearchesM = 0
-    startingPoints = 0
-
-    with Browser(mobile=False, account=currentAccount, args=args) as desktopBrowser:
-        utils = desktopBrowser.utils
-        accountPointsCounter = Login(desktopBrowser).login()
-        startingPoints = accountPointsCounter
-        if startingPoints == "Locked":
-            Utils.send_notification("🚫 Account is Locked", currentAccount["username"])
-            return 0
-        if startingPoints == "Verify":
-            Utils.send_notification("❗️ Account needs to be verified", currentAccount["username"])
-            return 0
-        logging.info(
-            f"[POINTS] You have {utils.formatNumber(accountPointsCounter)} points on your account"
-        )
-        ReadToEarn(desktopBrowser).completeReadToEarn(startingPoints)
-        DailySet(desktopBrowser).completeDailySet()
-        PunchCards(desktopBrowser).completePunchCards()
-        MorePromotions(desktopBrowser).completeMorePromotions()
-        # VersusGame(desktopBrowser).completeVersusGame()
-        (
-            remainingSearches,
-            remainingSearchesM,
-        ) = utils.getRemainingSearches()
-
-        # Introduce random pauses before and after searches
-        pause_before_search = random.uniform(
-            11.0, 15.0
-        )  # Random pause between 11 to 15 seconds
-        time.sleep(pause_before_search)
-
-        if remainingSearches != 0:
-            accountPointsCounter = Searches(desktopBrowser).bingSearches(
-                remainingSearches
-            )
-
-        pause_after_search = random.uniform(
-            11.0, 15.0
-        )  # Random pause between 11 to 15 seconds
-        time.sleep(pause_after_search)
-
-        utils.goHome()
-        goalPoints = utils.getGoalPoints()
-        goalTitle = utils.getGoalTitle()
-        desktopBrowser.closeBrowser()
-
-    if remainingSearchesM != 0:
-        desktopBrowser.closeBrowser()
-        with Browser(mobile=True, account=currentAccount, args=args) as mobileBrowser:
-            utils = mobileBrowser.utils
-            accountPointsCounter = Login(mobileBrowser).login()
-            accountPointsCounter = Searches(mobileBrowser).bingSearches(
-                remainingSearchesM
-            )
-
-            utils.goHome()
-            goalPoints = utils.getGoalPoints()
-            goalTitle = utils.getGoalTitle()
-            mobileBrowser.closeBrowser()
-
-    logging.info(
-        f"[POINTS] You have earned {utils.formatNumber(accountPointsCounter - startingPoints)} points today !"
-    )
-    logging.info(
-        f"[POINTS] You are now at {utils.formatNumber(accountPointsCounter)} points !"
-    )
-    goalNotifier = ""
-    if goalPoints > 0:
-        logging.info(
-            f"[POINTS] You are now at {(utils.formatNumber((accountPointsCounter / goalPoints) * 100))}% of your goal ({goalTitle}) !\n"
-        )
-        goalNotifier = f"🎯 Goal reached: {(utils.formatNumber((accountPointsCounter / goalPoints) * 100))}% ({goalTitle})"
-
-    Utils.send_notification(
-        "Daily Points Update",
-        "\n".join(
-            [
-                f"👤 Account: {currentAccount.get('username')}",
-                f"⭐️ Points earned today: {utils.formatNumber(accountPointsCounter - startingPoints)}",
-                f"💰 Total points: {utils.formatNumber(accountPointsCounter)}",
-                goalNotifier,
-            ]
-        ),
-    )
-
-    return accountPointsCounter
-
-
-def export_points_to_csv(points_data):
-    logs_directory = Path(__file__).resolve().parent / "logs"
-    csv_filename = logs_directory / "points_data.csv"
-    with open(csv_filename, mode="a", newline="") as file:  # Use "a" mode for append
-        fieldnames = ["Account", "Earned Points", "Points Difference"]
-        writer = csv.DictWriter(file, fieldnames=fieldnames)
-
-        # Check if the file is empty, and if so, write the header row
-        if file.tell() == 0:
-            writer.writeheader()
-
-        for data in points_data:
-            writer.writerow(data)
-
-
-# Define a function to load the previous day's points data from a file in the "logs" folder
-def load_previous_points_data():
-    logs_directory = Path(__file__).resolve().parent / "logs"
-    try:
-        with open(logs_directory / "previous_points_data.json", "r") as file:
-            return json.load(file)
-    except FileNotFoundError:
-        return {}
-
-
-# Define a function to save the current day's points data for the next day in the "logs" folder
-def save_previous_points_data(data):
-    logs_directory = Path(__file__).resolve().parent / "logs"
-    with open(logs_directory / "previous_points_data.json", "w") as file:
-        json.dump(data, file, indent=4)
-
-
-if __name__ == "__main__":
-    main()
->>>>>>> 5ebddb72
+        )